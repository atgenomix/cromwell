--- conflicted
+++ resolved
@@ -8,18 +8,11 @@
 import com.google.api.services.storage.StorageScopes
 import com.typesafe.config.Config
 import cromwell.filesystems.gcs.auth._
-<<<<<<< HEAD
-import lenthall.config.ConfigValidationException
-import lenthall.config.ValidatedConfig._
-import cromwell.core.ErrorOr._
-import org.slf4j.LoggerFactory
-=======
 import lenthall.exception.MessageAggregation
 import lenthall.validation.ErrorOr._
 import lenthall.validation.Validation._
 import org.slf4j.LoggerFactory
 import net.ceedubs.ficus.Ficus._
->>>>>>> 26ade632
 
 final case class GoogleConfiguration private (applicationName: String, authsByName: Map[String, GoogleAuthMode]) {
 
@@ -37,24 +30,17 @@
   import scala.collection.JavaConverters._
   private val log = LoggerFactory.getLogger("GoogleConfiguration")
 
-<<<<<<< HEAD
-=======
   case class GoogleConfigurationException(errorMessages: List[String]) extends MessageAggregation {
     override val exceptionContext = "Google configuration"
   }
 
->>>>>>> 26ade632
   val GoogleScopes = List(
     StorageScopes.DEVSTORAGE_FULL_CONTROL,
     StorageScopes.DEVSTORAGE_READ_WRITE,
     "https://www.googleapis.com/auth/genomics",
     "https://www.googleapis.com/auth/compute"
   ).asJava
-<<<<<<< HEAD
-
-=======
   
->>>>>>> 26ade632
   def apply(config: Config): GoogleConfiguration = {
 
     val googleConfig = config.getConfig("google")
@@ -71,13 +57,8 @@
         UserMode(name, authConfig.as[String]("user"), authConfig.as[String]("secrets-file"), authConfig.as[String]("data-store-dir"), GoogleScopes)
       }
 
-<<<<<<< HEAD
-      def refreshTokenAuth(authConfig: Config, name: String) = authConfig validateAny {
-        cfg => RefreshTokenMode(name, cfg.getString("client-id"), cfg.getString("client-secret"), GoogleScopes)
-=======
       def refreshTokenAuth(authConfig: Config, name: String): ErrorOr[GoogleAuthMode] = validate {
         RefreshTokenMode(name, authConfig.as[String]("client-id"), authConfig.as[String]("client-secret"), GoogleScopes)
->>>>>>> 26ade632
       }
 
       def applicationDefaultAuth(name: String): ErrorOr[GoogleAuthMode] = ApplicationDefaultMode(name).validNel
