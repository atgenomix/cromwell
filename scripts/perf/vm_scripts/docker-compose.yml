--- conflicted
+++ resolved
@@ -26,16 +26,6 @@
     container_name: cloudsql-db
     command: ["/cloud_sql_proxy", "-instances=${CLOUD_SQL_INSTANCES}"]
 
-<<<<<<< HEAD
-  cloudsql-db:
-    image: "gcr.io/cloudsql-docker/gce-proxy:1.11"
-    ports:
-      - "3306:3306"
-    container_name: cloudsql-db
-    command: ["/cloud_sql_proxy", "-instances=${CLOUD_SQL_INSTANCES}"]
-=======
-    #
->>>>>>> 10e9147a
     #  proxy:
     #    image: broadinstitute/openidc-proxy:db_ldap_2_3_3
     #    # hostname: {{if $instanceType  | contains "cromwell2"}}cromwell2{{else}}cromwell1{{end}}.{{$dnsDomain}}
